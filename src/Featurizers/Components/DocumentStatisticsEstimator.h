--- conflicted
+++ resolved
@@ -104,13 +104,7 @@
     // |  Public Types
     // |
     // ----------------------------------------------------------------------
-<<<<<<< HEAD
     using FrequencyAndIndexMap              = std::unordered_map<std::string, FrequencyAndIndexStruct>;
-=======
-    using FrequencyMap                      = std::unordered_map<std::string, std::uint32_t>;
-    using IndexMap                          = FrequencyMap;
-
->>>>>>> 3457ea60
     // ----------------------------------------------------------------------
     // |
     // |  Public Data
@@ -150,13 +144,9 @@
     using InputType                         = std::string;
     using InputTypeConstIterator            = std::string::const_iterator;
     using StringDecorator                   = std::function<std::string (InputTypeConstIterator begin, InputTypeConstIterator end)>;
-<<<<<<< HEAD
     using IndexMap                          = std::unordered_map<std::string, std::uint32_t>;
     using FrequencyMap                      = IndexMap;
-=======
-    using IndexMap                          = DocumentStatisticsAnnotationData::IndexMap;
-
->>>>>>> 3457ea60
+
     // ----------------------------------------------------------------------
     // |
     // |  Public Data
